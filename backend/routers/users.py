from __future__ import annotations

import base64
import hashlib
import hmac
import os
from datetime import datetime

from fastapi import APIRouter, Depends, HTTPException, status
from sqlalchemy import BigInteger, Boolean, Column, DateTime, String, select
from sqlalchemy.exc import IntegrityError
from sqlalchemy.orm import Session

from schema.users import LoginRequest, LoginResponse, RegisterRequest, UserResponse
from models import Membership, Organization, Workspace, WorkspaceType
from utils.auth import create_access_token, create_refresh_token
from utils.db import Base, get_db


PBKDF2_ITERATIONS = 390_000


def _b64encode(raw: bytes) -> str:
    """PBKDF2 결과에서 생성된 바이트 데이터를 URL-safe Base64 문자열로 변환한다."""

    return base64.urlsafe_b64encode(raw).decode("utf-8").rstrip("=")


def _b64decode(data: str) -> bytes:
    """Base64 패딩을 보정한 뒤 원래의 바이트 데이터로 복원한다."""

    padding = "=" * (-len(data) % 4)
    return base64.urlsafe_b64decode(data + padding)


def hash_password(password: str) -> str:
    """랜덤 솔트를 사용해 PBKDF2-SHA256 알고리즘으로 비밀번호 해시를 생성한다."""

    salt = os.urandom(16)
    dk = hashlib.pbkdf2_hmac("sha256", password.encode("utf-8"), salt, PBKDF2_ITERATIONS)
    return f"pbkdf2_sha256${PBKDF2_ITERATIONS}${_b64encode(salt)}${_b64encode(dk)}"


def verify_password(password: str, hashed: str) -> bool:
    """저장된 해시 문자열을 파싱해 입력 비밀번호와 동일한지 비교한다."""

    try:
        algorithm, iterations, salt_b64, hash_b64 = hashed.split("$")
    except ValueError:
        return False

    if algorithm != "pbkdf2_sha256":
        return False

    try:
        iterations_int = int(iterations)
    except ValueError:
        return False

    salt = _b64decode(salt_b64)
    expected_hash = _b64decode(hash_b64)
    test_hash = hashlib.pbkdf2_hmac("sha256", password.encode("utf-8"), salt, iterations_int)
    return hmac.compare_digest(expected_hash, test_hash)


class User(Base):
    __tablename__ = "users"

    idx = Column(BigInteger, primary_key=True, autoincrement=True)
    id = Column(String(255), nullable=False, unique=True)
    email = Column(String(255), nullable=False, unique=True)
    nickname = Column(String(100), unique=True)
    password_hash = Column(String(255), nullable=False)
    active = Column(Boolean, nullable=False, default=True)
    created = Column(DateTime, nullable=False, default=datetime.utcnow)
    last_login = Column(DateTime)


router = APIRouter(prefix="/users", tags=["users"])


@router.post("/register", response_model=UserResponse, status_code=status.HTTP_201_CREATED)
def register(payload: RegisterRequest, db: Session = Depends(get_db)) -> UserResponse:
    """신규 사용자 정보를 검증한 후 해시된 비밀번호와 함께 저장한다."""
    
    if payload.id:
        id_owner = db.scalar(select(User).where(User.id == payload.id))
        if id_owner:
            raise HTTPException(
                status_code=status.HTTP_409_CONFLICT,
                detail="이미 사용 중인 아이디입니다.",
            )

    if payload.email:
        email_owner = db.scalar(select(User).where(User.email == payload.email))
        if email_owner:
            raise HTTPException(
                status_code=460,
                detail="이미 사용 중인 이메일입니다.",
            )
            
    if payload.nickname:
        nickname_owner = db.scalar(select(User).where(User.nickname == payload.nickname))
        if nickname_owner:
            raise HTTPException(
                status_code=461,
                detail="이미 사용 중인 닉네임입니다.",
            )

    if payload.type == "organization" and not payload.organization_name:
        raise HTTPException(
            status_code=status.HTTP_400_BAD_REQUEST,
            detail="조직 이름을 입력해주세요.",
        )

    user = User(
        id=payload.id,
        email=payload.email,
        nickname=payload.nickname,
        password_hash=hash_password(payload.password),
        active=True,
    )

    db.add(user)

    try:
        db.flush()
    except IntegrityError:
        db.rollback()
        raise HTTPException(
            status_code=status.HTTP_400_BAD_REQUEST,
            detail="이미 사용 중인 사용자 정보가 있습니다.",
        )

<<<<<<< HEAD
    workspace_type = WorkspaceType(payload.type)

    if workspace_type is WorkspaceType.organization:
        organization = Organization(name=payload.organization_name)
        db.add(organization)

=======
    workspace: Workspace

    if payload.type == WorkspaceType.organization.value:
        organization = Organization(name=payload.organization_name)
        db.add(organization)
>>>>>>> fbc302b3
        try:
            db.flush()
        except IntegrityError:
            db.rollback()
            raise HTTPException(
                status_code=status.HTTP_400_BAD_REQUEST,
                detail="조직을 생성할 수 없습니다.",
            )

        membership = Membership(
            organization_idx=organization.idx,
            user_idx=user.idx,
            role="member",
        )
        db.add(membership)

        workspace_name = payload.workspace_name or organization.name
        workspace = Workspace(
<<<<<<< HEAD
            type=workspace_type.value,
=======
            type=WorkspaceType.organization.value,
>>>>>>> fbc302b3
            name=workspace_name,
            organization_idx=organization.idx,
        )
    else:
        workspace_name = (
            payload.workspace_name
            or payload.nickname
            or f"{payload.id}'s workspace"
        )
        workspace = Workspace(
<<<<<<< HEAD
            type=workspace_type.value,
=======
            type=WorkspaceType.personal.value,
>>>>>>> fbc302b3
            name=workspace_name,
            owner_user_idx=user.idx,
        )

    db.add(workspace)

    try:
        db.commit()
    except IntegrityError:
        db.rollback()
        raise HTTPException(
            status_code=status.HTTP_400_BAD_REQUEST,
            detail="회원가입 처리 중 오류가 발생했습니다.",
        )

    db.refresh(user)
    return user


@router.post("/login", response_model=LoginResponse)
def login(payload: LoginRequest, db: Session = Depends(get_db)) -> LoginResponse:
    """사용자 인증에 성공하면 마지막 로그인 시간을 갱신하고 토큰을 발급한다."""

    user = db.scalar(select(User).where(User.id == payload.id))

    if not user or not verify_password(payload.password, user.password_hash):
        raise HTTPException(
            status_code=status.HTTP_401_UNAUTHORIZED,
            detail="아이디 또는 비밀번호가 올바르지 않습니다.",
        )

    if not user.active:
        raise HTTPException(
            status_code=status.HTTP_403_FORBIDDEN,
            detail="비활성화된 계정입니다.",
        )

    user.last_login = datetime.utcnow()
    db.add(user)
    db.commit()
    db.refresh(user)

    access_token = create_access_token(subject=str(user.idx))
    refresh_token = create_refresh_token(subject=str(user.idx))

    return LoginResponse(
        access_token=access_token,
        refresh_token=refresh_token,
    )<|MERGE_RESOLUTION|>--- conflicted
+++ resolved
@@ -132,20 +132,12 @@
             detail="이미 사용 중인 사용자 정보가 있습니다.",
         )
 
-<<<<<<< HEAD
     workspace_type = WorkspaceType(payload.type)
 
     if workspace_type is WorkspaceType.organization:
         organization = Organization(name=payload.organization_name)
         db.add(organization)
 
-=======
-    workspace: Workspace
-
-    if payload.type == WorkspaceType.organization.value:
-        organization = Organization(name=payload.organization_name)
-        db.add(organization)
->>>>>>> fbc302b3
         try:
             db.flush()
         except IntegrityError:
@@ -164,11 +156,9 @@
 
         workspace_name = payload.workspace_name or organization.name
         workspace = Workspace(
-<<<<<<< HEAD
+
             type=workspace_type.value,
-=======
-            type=WorkspaceType.organization.value,
->>>>>>> fbc302b3
+
             name=workspace_name,
             organization_idx=organization.idx,
         )
@@ -179,11 +169,7 @@
             or f"{payload.id}'s workspace"
         )
         workspace = Workspace(
-<<<<<<< HEAD
             type=workspace_type.value,
-=======
-            type=WorkspaceType.personal.value,
->>>>>>> fbc302b3
             name=workspace_name,
             owner_user_idx=user.idx,
         )
