"""노션 페이지를 RAG로 변환하기 위한 유틸리티"""

from __future__ import annotations

import os
import re
from copy import deepcopy
from typing import Any, Dict, Iterable, List, Optional

import tiktoken
from langchain_core.documents import Document

from .renderer import render_blocks_to_markdown

DEFAULT_CHUNK_SIZE = 800
_DEFAULT_CHUNK_OVERLAP_RATIO = 0.1


def _load_chunk_overlap_ratio() -> float:
    """Read the chunk overlap ratio from the environment."""

    raw_ratio = os.getenv("RAG_CHUNK_OVERLAP_RATIO")
    if raw_ratio is None:
        return _DEFAULT_CHUNK_OVERLAP_RATIO
    try:
        ratio = float(raw_ratio)
    except ValueError:
        return _DEFAULT_CHUNK_OVERLAP_RATIO
    return max(0.0, ratio)


DEFAULT_CHUNK_OVERLAP_RATIO = _load_chunk_overlap_ratio()


def _get_token_encoder() -> tiktoken.Encoding:
    """Return a cached token encoder for counting tokens."""

    return tiktoken.get_encoding("cl100k_base")


_ENC = _get_token_encoder()
<<<<<<< HEAD

def count_tokens(text: str) -> int:
    """Return the number of tokens for the given string."""

    if not text:
        return 0
    return len(_ENC.encode(text))


def _update_fence_state(text: str, fence_open: bool) -> bool:
    """Track fenced code block boundaries while scanning text."""

    for line in text.splitlines():
        if line.strip().startswith("```"):
            fence_open = not fence_open
    return fence_open
=======

_SECTION_SPLIT_RE = re.compile(r"^(#{1,6}\s)|^(---)$", re.MULTILINE)


def count_tokens(text: str) -> int:
    """Return the number of tokens for the given string."""

    if not text:
        return 0
    return len(_ENC.encode(text))


def split_markdown_sections(markdown: str) -> List[str]:
    """Split markdown text into sections around headings and dividers."""

    if not markdown:
        return []

    parts: List[str] = []
    last_index = 0
    for match in _SECTION_SPLIT_RE.finditer(markdown):
        start = match.start()
        if start > last_index:
            parts.append(markdown[last_index:start].strip())
        last_index = start
    if last_index < len(markdown):
        parts.append(markdown[last_index:].strip())

    return [section for section in parts if section]

>>>>>>> e349dc94

def _update_fence_state(text: str, fence_open: bool) -> bool:
    """Track fenced code block boundaries while scanning text."""

<<<<<<< HEAD
def _compute_fence_state(paragraphs: Iterable[str]) -> bool:
    """Recompute code fence state for a list of paragraphs."""

    fence_open = False
    for paragraph in paragraphs:
        fence_open = _update_fence_state(paragraph, fence_open)
    return fence_open
=======
    for line in text.splitlines():
        if line.strip().startswith("```"):
            fence_open = not fence_open
    return fence_open


def _compute_fence_state(paragraphs: Iterable[str]) -> bool:
    """Recompute code fence state for a list of paragraphs."""

    fence_open = False
    for paragraph in paragraphs:
        fence_open = _update_fence_state(paragraph, fence_open)
    return fence_open


def iter_markdown_chunks(
    markdown: str,
    *,
    max_tokens: int = DEFAULT_CHUNK_SIZE,
    overlap: int = 80,
) -> Iterable[str]:
    """Yield markdown-friendly chunks respecting section boundaries."""

    if not markdown:
        return []
>>>>>>> e349dc94

    sections = split_markdown_sections(markdown)
    chunks: List[str] = []

<<<<<<< HEAD
def _collect_block_metadata(
    blocks: Iterable[Dict[str, Any]],
    *,
    depth: int = 0,
) -> List[Dict[str, Any]]:
    """Flatten block descriptors (id/type/depth) for downstream metadata."""

    metadata: List[Dict[str, Any]] = []
    for block in blocks or []:
        block_id = str(block.get("id") or "")
        block_type = str(block.get("type") or "")
        metadata.append(
            {
                "id": block_id,
                "type": block_type,
                "depth": depth,
            }
        )
        children = block.get("children") or []
        if children:
            metadata.extend(
                _collect_block_metadata(children, depth=depth + 1)
            )
    return metadata


def iter_markdown_chunks(
    markdown: str,
    *,
    max_tokens: int = DEFAULT_CHUNK_SIZE,
    overlap: int = 80,
) -> Iterable[str]:
    """Yield markdown chunks that keep pages intact unless oversized."""

    if not markdown:
        return

    normalized = markdown.strip()
    if not normalized:
        return

    total_tokens = count_tokens(normalized)
    if max_tokens <= 0 or total_tokens <= max_tokens:
        yield normalized
        return

    paragraphs = [
        part.strip("\n")
        for part in re.split(r"\n\s*\n", normalized)
        if part.strip()
    ]
    if not paragraphs:
        yield normalized
        return

    current: List[str] = []
    current_tokens = 0
    fence_open = False
    index = 0

    while index < len(paragraphs):
        paragraph = paragraphs[index]
        paragraph_tokens = count_tokens(paragraph)

        if (
            current
            and not fence_open
            and current_tokens + paragraph_tokens > max_tokens
        ):
            chunk = "\n\n".join(current).strip()
            if chunk:
                yield chunk
            if overlap > 0:
                retained: List[str] = []
                retained_tokens = 0
                for previous in reversed(current):
                    tokens = count_tokens(previous)
                    if retained_tokens + tokens > overlap:
                        break
                    retained.append(previous)
                    retained_tokens += tokens
                retained.reverse()
                current = retained
                current_tokens = sum(count_tokens(item) for item in current)
            else:
                current = []
                current_tokens = 0
            fence_open = _compute_fence_state(current)
            continue

        current.append(paragraph)
        current_tokens += paragraph_tokens
        fence_open = _update_fence_state(paragraph, fence_open)
        index += 1

    if current:
        chunk = "\n\n".join(current).strip()
        if chunk:
            yield chunk
=======
    for section in sections:
        paragraphs = [
            part.strip("\n")
            for part in re.split(r"\n\s*\n", section.strip())
            if part.strip()
        ]
        if not paragraphs:
            continue

        current: List[str] = []
        current_tokens = 0
        fence_open = False
        index = 0

        while index < len(paragraphs):
            paragraph = paragraphs[index]
            paragraph_tokens = count_tokens(paragraph)

            if (
                current
                and not fence_open
                and current_tokens + paragraph_tokens > max_tokens
            ):
                chunk = "\n\n".join(current).strip()
                if chunk:
                    chunks.append(chunk)
                if overlap > 0:
                    retained: List[str] = []
                    retained_tokens = 0
                    for previous in reversed(current):
                        tokens = count_tokens(previous)
                        if retained_tokens + tokens > overlap:
                            break
                        retained.append(previous)
                        retained_tokens += tokens
                    retained.reverse()
                    current = retained
                    current_tokens = sum(count_tokens(item) for item in current)
                else:
                    current = []
                    current_tokens = 0
                fence_open = _compute_fence_state(current)
                continue

            current.append(paragraph)
            current_tokens += paragraph_tokens
            fence_open = _update_fence_state(paragraph, fence_open)
            index += 1

        if current:
            chunk = "\n\n".join(current).strip()
            if chunk:
                chunks.append(chunk)

    return chunks
>>>>>>> e349dc94


def _calculate_chunk_overlap(
    chunk_size: int,
    chunk_overlap: Optional[int],
    *,
    ratio: float = DEFAULT_CHUNK_OVERLAP_RATIO,
) -> int:
    """Determine the effective overlap to apply when splitting text."""

    if chunk_overlap is not None:
        return max(0, chunk_overlap)

    estimated = int(chunk_size * ratio)
    if estimated >= chunk_size:
        return max(0, chunk_size - 1)
    return max(0, estimated)


def build_jsonl_records_from_pages(
    pages: List[Dict[str, Any]],
    *,
    chunk_size: int = DEFAULT_CHUNK_SIZE,
    chunk_overlap: Optional[int] = None,
) -> List[Dict[str, Any]]:
    """Convert Notion page payloads into JSONL ready records."""

    records: List[Dict[str, Any]] = []
    effective_overlap = _calculate_chunk_overlap(chunk_size, chunk_overlap)

    for page in pages:
        page_id = str(page.get("page_id"))
        title = str(page.get("title") or "")
        last_edited_time = str(page.get("last_edited_time") or "")
        page_url = str(page.get("url") or "")
<<<<<<< HEAD
        blocks = page.get("blocks", []) or []
        block_metadata = _collect_block_metadata(blocks)

        markdown = render_blocks_to_markdown(blocks)
=======

        markdown = render_blocks_to_markdown(page.get("blocks", []))
>>>>>>> e349dc94
        if not markdown:
            records.append(
                {
                    "page_id": page_id,
                    "title": title,
                    "last_edited_time": last_edited_time,
                    "page_url": page_url,
                    "text": "",
                    "format": "markdown",
<<<<<<< HEAD
                    "block_metadata": block_metadata,
=======
>>>>>>> e349dc94
                }
            )
            continue

        for chunk in iter_markdown_chunks(
            markdown,
            max_tokens=chunk_size,
            overlap=effective_overlap,
        ):
            records.append(
                {
                    "page_id": page_id,
                    "title": title,
                    "last_edited_time": last_edited_time,
                    "page_url": page_url,
                    "text": chunk,
                    "format": "markdown",
<<<<<<< HEAD
                    "block_metadata": block_metadata,
=======
>>>>>>> e349dc94
                }
            )

    return records


def build_documents_from_records(
    records: List[Dict[str, Any]],
    workspace_metadata: Dict[str, Any],
) -> List[Document]:
    """Create LangChain documents from JSONL records."""

    documents: List[Document] = []
    for index, record in enumerate(records):
        text = record.get("text", "")
        if not text:
            continue

        metadata = deepcopy(workspace_metadata)
        metadata.update(
            {
                "page_id": record.get("page_id"),
                "page_title": record.get("title"),
                "page_url": record.get("page_url"),
                "last_edited_time": record.get("last_edited_time"),
                "chunk_id": f"{record.get('page_id')}:{index}",
                "chunk_index": index,
                "format": record.get("format", "markdown"),
<<<<<<< HEAD
                "block_metadata": record.get("block_metadata", []),
=======
>>>>>>> e349dc94
            }
        )
        document = Document(page_content=text, metadata=metadata)
        documents.append(document)
    return documents


def build_documents_from_pages(
    pages: List[Dict[str, Any]],
    workspace_metadata: Dict[str, Any],
    *,
    chunk_size: int = DEFAULT_CHUNK_SIZE,
    chunk_overlap: Optional[int] = None,
) -> List[Document]:
    """Shortcut for creating documents directly from Notion page payloads."""

    records = build_jsonl_records_from_pages(
        pages,
        chunk_size=chunk_size,
        chunk_overlap=chunk_overlap,
    )
    return build_documents_from_records(records, workspace_metadata)<|MERGE_RESOLUTION|>--- conflicted
+++ resolved
@@ -39,7 +39,6 @@
 
 
 _ENC = _get_token_encoder()
-<<<<<<< HEAD
 
 def count_tokens(text: str) -> int:
     """Return the number of tokens for the given string."""
@@ -56,43 +55,10 @@
         if line.strip().startswith("```"):
             fence_open = not fence_open
     return fence_open
-=======
-
-_SECTION_SPLIT_RE = re.compile(r"^(#{1,6}\s)|^(---)$", re.MULTILINE)
-
-
-def count_tokens(text: str) -> int:
-    """Return the number of tokens for the given string."""
-
-    if not text:
-        return 0
-    return len(_ENC.encode(text))
-
-
-def split_markdown_sections(markdown: str) -> List[str]:
-    """Split markdown text into sections around headings and dividers."""
-
-    if not markdown:
-        return []
-
-    parts: List[str] = []
-    last_index = 0
-    for match in _SECTION_SPLIT_RE.finditer(markdown):
-        start = match.start()
-        if start > last_index:
-            parts.append(markdown[last_index:start].strip())
-        last_index = start
-    if last_index < len(markdown):
-        parts.append(markdown[last_index:].strip())
-
-    return [section for section in parts if section]
-
->>>>>>> e349dc94
 
 def _update_fence_state(text: str, fence_open: bool) -> bool:
     """Track fenced code block boundaries while scanning text."""
 
-<<<<<<< HEAD
 def _compute_fence_state(paragraphs: Iterable[str]) -> bool:
     """Recompute code fence state for a list of paragraphs."""
 
@@ -100,38 +66,11 @@
     for paragraph in paragraphs:
         fence_open = _update_fence_state(paragraph, fence_open)
     return fence_open
-=======
-    for line in text.splitlines():
-        if line.strip().startswith("```"):
-            fence_open = not fence_open
-    return fence_open
-
-
-def _compute_fence_state(paragraphs: Iterable[str]) -> bool:
-    """Recompute code fence state for a list of paragraphs."""
-
-    fence_open = False
-    for paragraph in paragraphs:
-        fence_open = _update_fence_state(paragraph, fence_open)
-    return fence_open
-
-
-def iter_markdown_chunks(
-    markdown: str,
-    *,
-    max_tokens: int = DEFAULT_CHUNK_SIZE,
-    overlap: int = 80,
-) -> Iterable[str]:
-    """Yield markdown-friendly chunks respecting section boundaries."""
-
-    if not markdown:
-        return []
->>>>>>> e349dc94
 
     sections = split_markdown_sections(markdown)
     chunks: List[str] = []
 
-<<<<<<< HEAD
+
 def _collect_block_metadata(
     blocks: Iterable[Dict[str, Any]],
     *,
@@ -231,63 +170,6 @@
         chunk = "\n\n".join(current).strip()
         if chunk:
             yield chunk
-=======
-    for section in sections:
-        paragraphs = [
-            part.strip("\n")
-            for part in re.split(r"\n\s*\n", section.strip())
-            if part.strip()
-        ]
-        if not paragraphs:
-            continue
-
-        current: List[str] = []
-        current_tokens = 0
-        fence_open = False
-        index = 0
-
-        while index < len(paragraphs):
-            paragraph = paragraphs[index]
-            paragraph_tokens = count_tokens(paragraph)
-
-            if (
-                current
-                and not fence_open
-                and current_tokens + paragraph_tokens > max_tokens
-            ):
-                chunk = "\n\n".join(current).strip()
-                if chunk:
-                    chunks.append(chunk)
-                if overlap > 0:
-                    retained: List[str] = []
-                    retained_tokens = 0
-                    for previous in reversed(current):
-                        tokens = count_tokens(previous)
-                        if retained_tokens + tokens > overlap:
-                            break
-                        retained.append(previous)
-                        retained_tokens += tokens
-                    retained.reverse()
-                    current = retained
-                    current_tokens = sum(count_tokens(item) for item in current)
-                else:
-                    current = []
-                    current_tokens = 0
-                fence_open = _compute_fence_state(current)
-                continue
-
-            current.append(paragraph)
-            current_tokens += paragraph_tokens
-            fence_open = _update_fence_state(paragraph, fence_open)
-            index += 1
-
-        if current:
-            chunk = "\n\n".join(current).strip()
-            if chunk:
-                chunks.append(chunk)
-
-    return chunks
->>>>>>> e349dc94
 
 
 def _calculate_chunk_overlap(
@@ -323,15 +205,10 @@
         title = str(page.get("title") or "")
         last_edited_time = str(page.get("last_edited_time") or "")
         page_url = str(page.get("url") or "")
-<<<<<<< HEAD
         blocks = page.get("blocks", []) or []
         block_metadata = _collect_block_metadata(blocks)
 
         markdown = render_blocks_to_markdown(blocks)
-=======
-
-        markdown = render_blocks_to_markdown(page.get("blocks", []))
->>>>>>> e349dc94
         if not markdown:
             records.append(
                 {
@@ -341,10 +218,7 @@
                     "page_url": page_url,
                     "text": "",
                     "format": "markdown",
-<<<<<<< HEAD
                     "block_metadata": block_metadata,
-=======
->>>>>>> e349dc94
                 }
             )
             continue
@@ -362,10 +236,8 @@
                     "page_url": page_url,
                     "text": chunk,
                     "format": "markdown",
-<<<<<<< HEAD
                     "block_metadata": block_metadata,
-=======
->>>>>>> e349dc94
+
                 }
             )
 
@@ -394,10 +266,7 @@
                 "chunk_id": f"{record.get('page_id')}:{index}",
                 "chunk_index": index,
                 "format": record.get("format", "markdown"),
-<<<<<<< HEAD
                 "block_metadata": record.get("block_metadata", []),
-=======
->>>>>>> e349dc94
             }
         )
         document = Document(page_content=text, metadata=metadata)
